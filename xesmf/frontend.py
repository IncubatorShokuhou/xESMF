'''
Frontend for xESMF, exposed to users.
'''

import numpy as np
import xarray as xr
import os
import warnings

from . backend import (esmf_grid, esmf_locstream, add_corner,
                       esmf_regrid_build, esmf_regrid_finalize)

from . smm import read_weights, apply_weights

try:
    import dask.array as da
    dask_array_type = (da.Array,)  # for isinstance checks
except ImportError:
    dask_array_type = ()

def as_2d_mesh(lon, lat):

    if (lon.ndim, lat.ndim) == (2, 2):
        assert lon.shape == lat.shape, 'lon and lat should have same shape'
    elif (lon.ndim, lat.ndim) == (1, 1):
        lon, lat = np.meshgrid(lon, lat)
    else:
        raise ValueError('lon and lat should be both 1D or 2D')

    return lon, lat


def ds_to_ESMFgrid(ds, need_bounds=False, periodic=None, append=None):
    '''
    Convert xarray DataSet or dictionary to ESMF.Grid object.

    Parameters
    ----------
    ds : xarray DataSet or dictionary
        Contains variables ``lon``, ``lat``,
        and optionally ``lon_b``, ``lat_b`` if need_bounds=True.

        Shape should be ``(n_lat, n_lon)`` or ``(n_y, n_x)``,
        as normal C or Python ordering. Will be then tranposed to F-ordered.

    need_bounds : bool, optional
        Need cell boundary values?

    periodic : bool, optional
        Periodic in longitude?

    Returns
    -------
    grid : ESMF.Grid object

    '''

    # use np.asarray(dr) instead of dr.values, so it also works for dictionary
    lon = np.asarray(ds['lon'])
    lat = np.asarray(ds['lat'])
    lon, lat = as_2d_mesh(lon, lat)

    # tranpose the arrays so they become Fortran-ordered
    grid = esmf_grid(lon.T, lat.T, periodic=periodic)
    # detect ds["mask"] and add it to the grid
    if 'mask' in ds.data_vars:
        import ESMF
        grid.add_item(ESMF.GridItem.MASK, staggerloc=ESMF.StaggerLoc.CENTER)
        grid.mask[0][...] = np.asarray(ds['mask']).T

    if need_bounds:
        lon_b = np.asarray(ds['lon_b'])
        lat_b = np.asarray(ds['lat_b'])
        lon_b, lat_b = as_2d_mesh(lon_b, lat_b)
        add_corner(grid, lon_b.T, lat_b.T)

    return grid, lon.shape


def ds_to_ESMFlocstream(ds):
    '''
    Convert xarray DataSet or dictionary to ESMF.LocStream object.

    Parameters
    ----------
    ds : xarray DataSet or dictionary
        Contains variables ``lon``, ``lat``.

    Returns
    -------
    locstream : ESMF.LocStream object

    '''

    lon = np.asarray(ds['lon'])
    lat = np.asarray(ds['lat'])

    if len(lon.shape) > 1:
        raise ValueError("lon can only be 1d")
    if len(lat.shape) > 1:
        raise ValueError("lat can only be 1d")

    assert lon.shape == lat.shape

    locstream = esmf_locstream(lon, lat)

    return locstream, (1,) + lon.shape


class Regridder(object):
    def __init__(self, ds_in, ds_out, method, periodic=False,
<<<<<<< HEAD
                 filename=None, reuse_weights=False,
=======
                 extrap=None, extrap_exp=None, extrap_num_pnts=None,
>>>>>>> 857f534b
                 weights=None, ignore_degenerate=None,
                 locstream_in=False, locstream_out=False):
        """
        Make xESMF regridder

        Parameters
        ----------
        ds_in, ds_out : xarray DataSet, or dictionary
            Contain input and output grid coordinates. Look for variables
            ``lon``, ``lat``, optionally ``lon_b``, ``lat_b`` for
            conservative method, and ``mask``. Use 0 to identify cells to mask.

            Shape can be 1D (n_lon,) and (n_lat,) for rectilinear grids,
            or 2D (n_y, n_x) for general curvilinear grids.
            Shape of bounds should be (n+1,) or (n_y+1, n_x+1).

        method : str
            Regridding method. Options are

            - 'bilinear'
            - 'conservative', **need grid corner information**
            - 'patch'
            - 'nearest_s2d'
            - 'nearest_d2s'

        periodic : bool, optional
            Periodic in longitude? Default to False.
            Only useful for global grids with non-conservative regridding.
            Will be forced to False for conservative regridding.

<<<<<<< HEAD
        filename : str, optional
            Name for the weight file. The default naming scheme is::

                {method}_{Ny_in}x{Nx_in}_{Ny_out}x{Nx_out}.nc

            e.g. bilinear_400x600_300x400.nc

        reuse_weights : bool, optional
            Whether to read existing weight file to save computing time.
            False by default (i.e. re-compute, not reuse).
=======
        extrap : str, optional
            Extrapolation method. Options are

            - 'inverse_dist'
            - 'nearest_s2d'

        extrap_exp : float, optional
            The exponent to raise the distance to when calculating weights for the
            extrapolation method. If none are specified, defaults to 2.0

        extrap_num_pnts : int, optional
            The number of source points to use for the extrapolation methods
            that use more than one source point. If none are specified, defaults to 8
>>>>>>> 857f534b

        weights : None, coo_matrix, dict, str, Dataset, Path,
            Regridding weights, stored as
              - a scipy.sparse COO matrix,
              - a dictionary with keys `row_dst`, `col_src` and `weights`,
              - an xarray Dataset with data variables `col`, `row` and `S`,
              - or a path to a netCDF file created by ESMF.
            If None, compute the weights.

        ignore_degenerate : bool, optional
            If False (default), raise error if grids contain degenerated cells
            (i.e. triangles or lines, instead of quadrilaterals)

        locstream_in: bool, optional
            input is a LocStream (list of locations)

        locstream_out: bool, optional
            output is a LocStream (list of locations)

        Returns
        -------
        regridder : xESMF regridder object

        """

        # record basic switches
        if method == 'conservative':
            self.need_bounds = True
            periodic = False  # bound shape will not be N+1 for periodic grid
        else:
            self.need_bounds = False

        self.method = method
        self.periodic = periodic
<<<<<<< HEAD
        self.reuse_weights = reuse_weights
=======
        self.extrap = extrap
        self.extrap_exp = extrap_exp
        self.extrap_num_pnts = extrap_num_pnts
>>>>>>> 857f534b
        self.ignore_degenerate = ignore_degenerate
        self.locstream_in = locstream_in
        self.locstream_out = locstream_out

        methods_avail_ls_in = ['nearest_s2d', 'nearest_d2s']
        methods_avail_ls_out = ['bilinear', 'patch'] + methods_avail_ls_in

        if locstream_in and self.method not in methods_avail_ls_in:
            raise ValueError(f'locstream input is only available for method in {methods_avail_ls_in}')
        if locstream_out and self.method not in methods_avail_ls_out:
            raise ValueError(f'locstream output is only available for method in {methods_avail_ls_out}')

        # construct ESMF grid, with some shape checking
        if locstream_in:
            self._grid_in, shape_in = ds_to_ESMFlocstream(ds_in)
        else:
            self._grid_in, shape_in = ds_to_ESMFgrid(ds_in,
                                                     need_bounds=self.need_bounds,
                                                     periodic=periodic
                                                     )
        if locstream_out:
            self._grid_out, shape_out = ds_to_ESMFlocstream(ds_out)
        else:
            self._grid_out, shape_out = ds_to_ESMFgrid(ds_out,
                                                       need_bounds=self.need_bounds
                                                       )

        # record output grid and metadata
        self._lon_out = np.asarray(ds_out['lon'])
        self._lat_out = np.asarray(ds_out['lat'])

        if self._lon_out.ndim == 2:
            try:
                self.lon_dim = self.lat_dim = ds_out['lon'].dims
            except:
                self.lon_dim = self.lat_dim = ('y', 'x')

            self.out_horiz_dims = self.lon_dim

        elif self._lon_out.ndim == 1:
            try:
                self.lon_dim, = ds_out['lon'].dims
                self.lat_dim, = ds_out['lat'].dims
            except:
                self.lon_dim = 'lon'
                self.lat_dim = 'lat'

            self.out_horiz_dims = (self.lat_dim, self.lon_dim)

        # record grid shape information
        self.shape_in = shape_in
        self.shape_out = shape_out
        self.n_in = shape_in[0] * shape_in[1]
        self.n_out = shape_out[0] * shape_out[1]

        # some logic about reusing weights with either filename or weights args
        if reuse_weights and (filename is None) and (weights is None):
            raise ValueError("to reuse weights, you need to provide either filename or weights")

        if not reuse_weights and weights is None:
            weights = self._compute_weights()  # Dictionary of weights
        else:
            weights = filename if filename is not None else weights

        assert weights is not None

        # Convert weights, whatever their format, to a sparse coo matrix
        self.weights = read_weights(weights, self.n_in, self.n_out)

        # follows legacy logic of writing weights if filename is provided
        if filename is not None and not reuse_weights:
            self.to_netcdf(filename=filename)

        # set default weights filename if none given
        self.filename = self._get_default_filename() if filename is None else filename

    @property
    def A(self):
        message = (
            "regridder.A is deprecated and will be removed in future versions. "
            "Use regridder.weights instead."
        )

        warnings.warn(message, DeprecationWarning)
        # DeprecationWarning seems to be ignored by certain Python environments
        # Also print to make sure users notice this.
        print(message)
        return self.weights

    def _get_default_filename(self):
        # e.g. bilinear_400x600_300x400.nc
        filename = ('{0}_{1}x{2}_{3}x{4}'.format(self.method,
                    self.shape_in[0], self.shape_in[1],
                    self.shape_out[0], self.shape_out[1],)
                    )
        if self.periodic:
            filename += '_peri.nc'
        else:
            filename += '.nc'

        return filename

    def _compute_weights(self):
        regrid = esmf_regrid_build(self._grid_in, self._grid_out, self.method,
                                   extrap = self.extrap, extrap_exp = self.extrap_exp,
                                   extrap_num_pnts = self.extrap_num_pnts,
                                   ignore_degenerate=self.ignore_degenerate)

        w = regrid.get_weights_dict(deep_copy=True)
        esmf_regrid_finalize(regrid)  # only need weights, not regrid object
        return w

    def __repr__(self):
        info = ('xESMF Regridder \n'
                'Regridding algorithm:       {} \n'
                'Weight filename:            {} \n'
                'Reuse pre-computed weights? {} \n'
                'Input grid shape:           {} \n'
                'Output grid shape:          {} \n'
                'Output grid dimension name: {} \n'
                'Periodic in longitude?      {}'
                .format(self.method,
                        self.filename,
                        self.reuse_weights,
                        self.shape_in,
                        self.shape_out,
                        self.out_horiz_dims,
                        self.periodic)
                )

        return info

    def __call__(self, indata, keep_attrs=False):
        """
        Apply regridding to input data.

        Parameters
        ----------
        indata : numpy array, dask array, xarray DataArray or Dataset.
            The rightmost two dimensions must be the same as ``ds_in``.
            Can have arbitrary additional dimensions.

            Examples of valid shapes

            - (n_lat, n_lon), if ``ds_in`` has shape (n_lat, n_lon)
            - (n_time, n_lev, n_y, n_x), if ``ds_in`` has shape (Ny, n_x)

            Transpose your input data if the horizontal dimensions are not
            the rightmost two dimensions.

        keep_attrs : bool, optional
            Keep attributes for xarray DataArrays or Datasets.
            Defaults to False.

        Returns
        -------
        outdata : Data type is the same as input data type.
            On the same horizontal grid as ``ds_out``,
            with extra dims in ``dr_in``.

            Assuming ``ds_out`` has the shape of (n_y_out, n_x_out),
            examples of returning shapes are

            - (n_y_out, n_x_out), if ``dr_in`` is 2D
            - (n_time, n_lev, n_y_out, n_x_out), if ``dr_in`` has shape
              (n_time, n_lev, n_y, n_x)

        """

        if isinstance(indata, np.ndarray):
            return self.regrid_numpy(indata)
        elif isinstance(indata, dask_array_type):
            return self.regrid_dask(indata)
        elif isinstance(indata, xr.DataArray):
            return self.regrid_dataarray(indata, keep_attrs=keep_attrs)
        elif isinstance(indata, xr.Dataset):
            return self.regrid_dataset(indata, keep_attrs=keep_attrs)
        else:
            raise TypeError(
                "input must be numpy array, dask array, "
                "xarray DataArray or Dataset!")

    def regrid_numpy(self, indata):
        """See __call__()."""

        if self.locstream_in:
            indata = np.expand_dims(indata, axis=-2)

        outdata = apply_weights(self.weights, indata,
                                self.shape_in, self.shape_out)
        return outdata

    def regrid_dask(self, indata):
        """See __call__()."""

        extra_chunk_shape = indata.chunksize[0:-2]

        output_chunk_shape = extra_chunk_shape + self.shape_out

        outdata = da.map_blocks(
            self.regrid_numpy,
            indata,
            dtype=float,
            chunks=output_chunk_shape
        )

        return outdata

    def regrid_dataarray(self, dr_in, keep_attrs=False):
        """See __call__()."""

        # example: ('lat', 'lon') or ('y', 'x')
        if self.locstream_in:
            input_horiz_dims = dr_in.dims[-1:]
        else:
            input_horiz_dims = dr_in.dims[-2:]

        # apply_ufunc needs a different name for output_core_dims
        # example: ('lat', 'lon') -> ('lat_new', 'lon_new')
        # https://github.com/pydata/xarray/issues/1931#issuecomment-367417542
        if self.locstream_out:
            temp_horiz_dims = ['dummy', 'locations']
        else:
            temp_horiz_dims = [s + '_new' for s in input_horiz_dims]

        if self.locstream_in and not self.locstream_out:
            temp_horiz_dims = ['dummy_new'] + temp_horiz_dims


        dr_out = xr.apply_ufunc(
            self.regrid_numpy, dr_in,
            input_core_dims=[input_horiz_dims],
            output_core_dims=[temp_horiz_dims],
            dask='parallelized',
            output_dtypes=[float],
            output_sizes={temp_horiz_dims[0]: self.shape_out[0],
                          temp_horiz_dims[1]: self.shape_out[1]
                          },
            keep_attrs=keep_attrs
        )

        if not self.locstream_out:
            # rename dimension name to match output grid
            dr_out = dr_out.rename(
                {temp_horiz_dims[0]: self.out_horiz_dims[0],
                 temp_horiz_dims[1]: self.out_horiz_dims[1]
                }
            )

        # append output horizontal coordinate values
        # extra coordinates are automatically tracked by apply_ufunc
        if self.locstream_out:
            dr_out.coords['lon'] = xr.DataArray(self._lon_out, dims=('locations',))
            dr_out.coords['lat'] = xr.DataArray(self._lat_out, dims=('locations',))
        else:
            dr_out.coords['lon'] = xr.DataArray(self._lon_out, dims=self.lon_dim)
            dr_out.coords['lat'] = xr.DataArray(self._lat_out, dims=self.lat_dim)

        dr_out.attrs['regrid_method'] = self.method

        if self.locstream_out:
            dr_out = dr_out.squeeze(dim='dummy')

        return dr_out

    def regrid_dataset(self, ds_in, keep_attrs=False):
        """See __call__()."""

        # most logic is the same as regrid_dataarray()
        # the major caution is that some data variables might not contain
        # the correct horizontal dimension names.

        # get the first data variable to infer input_core_dims
        name, dr_in = next(iter(ds_in.items()))

        if self.locstream_in:
            input_horiz_dims = dr_in.dims[-1:]
        else:
            input_horiz_dims = dr_in.dims[-2:]

        if self.locstream_out:
            temp_horiz_dims = ['dummy', 'locations']
        else:
            temp_horiz_dims = [s + '_new' for s in input_horiz_dims]

        if self.locstream_in and not self.locstream_out:
            temp_horiz_dims = ['dummy_new'] + temp_horiz_dims

        # help user debugging invalid horizontal dimensions
        print('using dimensions {} from data variable {} '
              'as the horizontal dimensions for this dataset.'
              .format(input_horiz_dims, name)
              )

        ds_out = xr.apply_ufunc(
            self.regrid_numpy, ds_in,
            input_core_dims=[input_horiz_dims],
            output_core_dims=[temp_horiz_dims],
            dask='parallelized',
            output_dtypes=[float],
            output_sizes={temp_horiz_dims[0]: self.shape_out[0],
                          temp_horiz_dims[1]: self.shape_out[1]
                          },
            keep_attrs=keep_attrs
        )

        if not self.locstream_out:
            # rename dimension name to match output grid
            ds_out = ds_out.rename(
                {temp_horiz_dims[0]: self.out_horiz_dims[0],
                 temp_horiz_dims[1]: self.out_horiz_dims[1]
                }
            )

        # append output horizontal coordinate values
        # extra coordinates are automatically tracked by apply_ufunc
        if self.locstream_out:
            ds_out.coords['lon'] = xr.DataArray(self._lon_out, dims=('locations',))
            ds_out.coords['lat'] = xr.DataArray(self._lat_out, dims=('locations',))
        else:
            ds_out.coords['lon'] = xr.DataArray(self._lon_out, dims=self.lon_dim)
            ds_out.coords['lat'] = xr.DataArray(self._lat_out, dims=self.lat_dim)

        ds_out.attrs['regrid_method'] = self.method

        if self.locstream_out:
            ds_out = ds_out.squeeze(dim='dummy')

        return ds_out

    def to_netcdf(self, filename=None):
        '''Save weights to disk as a netCDF file.'''
        if filename is None:
            filename = self.filename
        w = self.weights
        dim = "n_s"
        ds = xr.Dataset({"S": (dim, w.data), "col": (dim, w.col + 1), "row": (dim, w.row + 1)})
        ds.to_netcdf(filename)
        return filename
<|MERGE_RESOLUTION|>--- conflicted
+++ resolved
@@ -109,11 +109,8 @@
 
 class Regridder(object):
     def __init__(self, ds_in, ds_out, method, periodic=False,
-<<<<<<< HEAD
                  filename=None, reuse_weights=False,
-=======
                  extrap=None, extrap_exp=None, extrap_num_pnts=None,
->>>>>>> 857f534b
                  weights=None, ignore_degenerate=None,
                  locstream_in=False, locstream_out=False):
         """
@@ -144,7 +141,6 @@
             Only useful for global grids with non-conservative regridding.
             Will be forced to False for conservative regridding.
 
-<<<<<<< HEAD
         filename : str, optional
             Name for the weight file. The default naming scheme is::
 
@@ -155,7 +151,7 @@
         reuse_weights : bool, optional
             Whether to read existing weight file to save computing time.
             False by default (i.e. re-compute, not reuse).
-=======
+
         extrap : str, optional
             Extrapolation method. Options are
 
@@ -169,7 +165,6 @@
         extrap_num_pnts : int, optional
             The number of source points to use for the extrapolation methods
             that use more than one source point. If none are specified, defaults to 8
->>>>>>> 857f534b
 
         weights : None, coo_matrix, dict, str, Dataset, Path,
             Regridding weights, stored as
@@ -204,13 +199,10 @@
 
         self.method = method
         self.periodic = periodic
-<<<<<<< HEAD
         self.reuse_weights = reuse_weights
-=======
         self.extrap = extrap
         self.extrap_exp = extrap_exp
         self.extrap_num_pnts = extrap_num_pnts
->>>>>>> 857f534b
         self.ignore_degenerate = ignore_degenerate
         self.locstream_in = locstream_in
         self.locstream_out = locstream_out
