name: xesmf
channels:
  - conda-forge
dependencies:
  - cf_xarray>=0.3.1
  - cftime
  - codecov
  - dask
  - esmpy
  - numpy
  - pip
  - pre-commit
  - pydap
  - pytest
  - pytest-cov
  - shapely
<<<<<<< HEAD
  - sparse
  - xarray
=======
  - xarray>=0.17.0
>>>>>>> 2b2b6ec5
<|MERGE_RESOLUTION|>--- conflicted
+++ resolved
@@ -14,9 +14,5 @@
   - pytest
   - pytest-cov
   - shapely
-<<<<<<< HEAD
   - sparse
-  - xarray
-=======
-  - xarray>=0.17.0
->>>>>>> 2b2b6ec5
+  - xarray>=0.17.0