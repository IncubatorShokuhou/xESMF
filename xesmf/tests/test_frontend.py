--- conflicted
+++ resolved
@@ -501,8 +501,8 @@
 
 
 def test_build_regridder_with_masks():
-    ds_in['mask'] = xr.DataArray(np.random.randint(2, size=ds_in['data'].shape), dims=('y', 'x'))
-    print(ds_in)
+    dsi = ds_in.copy()
+    dsi['mask'] = xr.DataArray(np.random.randint(2, size=ds_in['data'].shape), dims=('y', 'x'))
     # 'patch' is too slow to test
     for method in [
         'bilinear',
@@ -511,7 +511,7 @@
         'nearest_s2d',
         'nearest_d2s',
     ]:
-        regridder = xe.Regridder(ds_in, ds_out, method)
+        regridder = xe.Regridder(dsi, ds_out, method)
 
         # check screen output
         assert repr(regridder) == str(regridder)
@@ -574,8 +574,14 @@
     "method, adaptative_masking, nvalid", [
         ("bilinear", False, 380),
         ("bilinear", True, 395),
+        ("bilinear", 1, 380),
+        ("bilinear", 0.5, 388),
+        ("bilinear", 0, 395),
         ("conservative", False, 385),
-        ("conservative", True, 394)
+        ("conservative", True, 394),
+        ("conservative", 1, 385),
+        ("conservative", 0.5, 388),
+        ("conservative", 0, 394),
         ])
 def test_adaptative_masking(method, adaptative_masking, nvalid):
     dai = ds_in["data4D"].copy()
@@ -584,7 +590,7 @@
     dao = rg(dai, adaptative_masking=adaptative_masking)
     assert int(dao[0, 0, 1:-1, 1:-1].notnull().sum()) == nvalid
 
-    
+
 def test_non_cf_latlon():
     ds_in_noncf = ds_in.copy()
     ds_in_noncf.lon.attrs = {}
@@ -592,8 +598,6 @@
     # Test non-CF lat/lon extraction for both DataArray and Dataset
     xe.Regridder(ds_in_noncf['data'], ds_out, 'bilinear')
     xe.Regridder(ds_in_noncf, ds_out, 'bilinear')
-<<<<<<< HEAD
-=======
 
 
 @pytest.mark.parametrize(
@@ -613,5 +617,4 @@
     regridder = xe.Regridder(ds_in, ds_locs_renamed, 'bilinear', locstream_out=True)
     expected = {'lev', 'time', 'x_b', 'y_b', dim_out}
     actual = set(regridder(ds_in).dims)
-    assert expected == actual
->>>>>>> 66b57218
+    assert expected == actual