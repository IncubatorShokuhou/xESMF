'''
Backend for xESMF. This module wraps ESMPy's complicated API and can create
ESMF Grid and Regrid objects only using basic numpy arrays.

General idea:

1) Only use pure numpy array in this low-level backend. xarray should only be
used in higher-level APIs which interface with this low-level backend.

2) Use simple, procedural programming here. Because ESMPy Classes are
complicated enough, building new Classes will make debugging very difficult.

3) Add some basic error checking in this wrapper level.
ESMPy is hard to debug because the program often dies in the Fortran level.
So it would be helpful to catch some common mistakes in Python level.
'''

import numpy as np
import ESMF
import warnings
import os


def warn_f_contiguous(a):
    '''
    Give a warning if input array if not Fortran-ordered.

    ESMPy expects Fortran-ordered array. Passing C-ordered array will slow down
    performance due to memory rearrangement.

    Parameters
    ----------
    a : numpy array
    '''
    if not a.flags['F_CONTIGUOUS']:
        warnings.warn("Input array is not F_CONTIGUOUS. "
                      "Will affect performance.")


def warn_lat_range(lat):
    '''
    Give a warning if latitude is outside of [-90, 90]

    Longitute, on the other hand, can be in any range,
    since the it the transform is done in (x, y, z) space.

    Parameters
    ----------
    lat : numpy array
    '''
    if (lat.max() > 90.0) or (lat.min() < -90.0):
        warnings.warn("Latitude is outside of [-90, 90]")


def esmf_grid(lon, lat, periodic=False, mask=None):
    '''
    Create an ESMF.Grid object, for constructing ESMF.Field and ESMF.Regrid.

    Parameters
    ----------
    lon, lat : 2D numpy array
         Longitute/Latitude of cell centers.

         Recommend Fortran-ordering to match ESMPy internal.

         Shape should be ``(Nlon, Nlat)`` for rectilinear grid,
         or ``(Nx, Ny)`` for general quadrilateral grid.

    periodic : bool, optional
        Periodic in longitude? Default to False.
        Only useful for source grid.

    mask : 2D numpy array, optional
        Grid mask. According to the ESMF convention, masked cells
        are set to 0 and unmasked cells to 1.

        Shape should be ``(Nlon, Nlat)`` for rectilinear grid,
        or ``(Nx, Ny)`` for general quadrilateral grid.

    Returns
    -------
    grid : ESMF.Grid object
    '''

    # ESMPy expects Fortran-ordered array.
    # Passing C-ordered array will slow down performance.
    for a in [lon, lat]:
        warn_f_contiguous(a)

    warn_lat_range(lat)

    # ESMF.Grid can actually take 3D array (lon, lat, radius),
    # but regridding only works for 2D array
    assert lon.ndim == 2, "Input grid must be 2D array"
    assert lon.shape == lat.shape, "lon and lat must have same shape"

    staggerloc = ESMF.StaggerLoc.CENTER  # actually just integer 0

    if periodic:
        num_peri_dims = 1
    else:
        num_peri_dims = None

    # ESMPy documentation claims that if staggerloc and coord_sys are None,
    # they will be set to default values (CENTER and SPH_DEG).
    # However, they actually need to be set explicitly,
    # otherwise grid._coord_sys and grid._staggerloc will still be None.
    grid = ESMF.Grid(np.array(lon.shape), staggerloc=staggerloc,
                     coord_sys=ESMF.CoordSys.SPH_DEG,
                     num_peri_dims=num_peri_dims)

    # The grid object points to the underlying Fortran arrays in ESMF.
    # To modify lat/lon coordinates, need to get pointers to them
    lon_pointer = grid.get_coords(coord_dim=0, staggerloc=staggerloc)
    lat_pointer = grid.get_coords(coord_dim=1, staggerloc=staggerloc)

    # Use [...] to avoid overwritting the object. Only change array values.
    lon_pointer[...] = lon
    lat_pointer[...] = lat

    # Follows SCRIP convention where 1 is unmasked and 0 is masked.
    # See https://github.com/NCPP/ocgis/blob/61d88c60e9070215f28c1317221c2e074f8fb145/src/ocgis/regrid/base.py#L391-L404
    if mask is not None:
        # remove fractional values
        mask = np.where(mask == 0, 0, 1)
        # convert array type to integer (ESMF compat)
        grid_mask = mask.astype(np.int32)
        if not (grid_mask.shape == lon.shape):
            raise ValueError(
                "mask must have the same shape as the latitude/longitude"
                "coordinates, got: mask.shape = %s, lon.shape = %s" %
                (mask.shape, lon.shape))
        grid.add_item(ESMF.GridItem.MASK, staggerloc=ESMF.StaggerLoc.CENTER,
                      from_file=False)
        grid.mask[0][:] = grid_mask

    return grid


def esmf_locstream(lon, lat):
    '''
    Create an ESMF.LocStream object, for contrusting ESMF.Field and ESMF.Regrid

    Parameters
    ----------
    lon, lat : 1D numpy array
         Longitute/Latitude of cell centers.

    Returns
    -------
    locstream : ESMF.LocStream object
    '''

    if len(lon.shape) > 1:
        raise ValueError("lon can only be 1d")
    if len(lat.shape) > 1:
        raise ValueError("lat can only be 1d")

    assert lon.shape == lat.shape

    location_count = len(lon)

    locstream = ESMF.LocStream(location_count,
                               coord_sys=ESMF.CoordSys.SPH_DEG)

    locstream["ESMF:Lon"] = lon.astype(np.dtype('f8'))
    locstream["ESMF:Lat"] = lat.astype(np.dtype('f8'))

    return locstream


def add_corner(grid, lon_b, lat_b):
    '''
    Add corner information to ESMF.Grid for conservative regridding.

    Not needed for other methods like bilinear or nearest neighbour.

    Parameters
    ----------
    grid : ESMF.Grid object
        Generated by ``esmf_grid()``. Will be modified in-place.

    lon_b, lat_b : 2D numpy array
        Longitute/Latitude of cell corner
        Recommend Fortran-ordering to match ESMPy internal.
        Shape should be ``(Nlon+1, Nlat+1)``, or ``(Nx+1, Ny+1)``
    '''

    # codes here are almost the same as esmf_grid(),
    # except for the "staggerloc" keyword
    staggerloc = ESMF.StaggerLoc.CORNER  # actually just integer 3

    for a in [lon_b, lat_b]:
        warn_f_contiguous(a)

    warn_lat_range(lat_b)

    assert lon_b.ndim == 2, "Input grid must be 2D array"
    assert lon_b.shape == lat_b.shape, "lon_b and lat_b must have same shape"
    assert np.array_equal(lon_b.shape, grid.max_index+1), (
           "lon_b should be size (Nx+1, Ny+1)")
    assert (grid.num_peri_dims == 0) and (grid.periodic_dim is None), (
           "Cannot add corner for periodic grid")

    grid.add_coords(staggerloc=staggerloc)

    lon_b_pointer = grid.get_coords(coord_dim=0, staggerloc=staggerloc)
    lat_b_pointer = grid.get_coords(coord_dim=1, staggerloc=staggerloc)

    lon_b_pointer[...] = lon_b
    lat_b_pointer[...] = lat_b


def esmf_regrid_build(sourcegrid, destgrid, method,
                      filename=None, extra_dims=None,
                      extrap=None, extrap_exp=None, extrap_num_pnts=None,
                      ignore_degenerate=None):
    '''
    Create an ESMF.Regrid object, containing regridding weights.

    Parameters
    ----------
    sourcegrid, destgrid : ESMF.Grid object
        Source and destination grids.

        Should create them by ``esmf_grid()``
        (with optionally ``add_corner()``),
        instead of ESMPy's original API.

    method : str
        Regridding method. Options are

        - 'bilinear'
        - 'conservative', **need grid corner information**
        - 'conservative_normed', **need grid corner information**
        - 'patch'
        - 'nearest_s2d'
        - 'nearest_d2s'

    filename : str, optional
        Offline weight file. **Require ESMPy 7.1.0.dev38 or newer.**
        With the weights available, we can use Scipy's sparse matrix
        multiplication to apply weights, which is faster and more Pythonic
        than ESMPy's online regridding. If None, weights are stored in
        memory only.

    extra_dims : a list of integers, optional
        Extra dimensions (e.g. time or levels) in the data field

        This does NOT affect offline weight file, only affects online regrid.

        Extra dimensions will be stacked to the fastest-changing dimensions,
        i.e. following Fortran-like instead of C-like conventions.
        For example, if extra_dims=[Nlev, Ntime], then the data field dimension
        will be [Nlon, Nlat, Nlev, Ntime]

    extrap : str, optional
        Extrapolation method. Options are

        - 'inverse_dist'
        - 'nearest_s2d'

    extrap_exp : float, optional
        The exponent to raise the distance to when calculating weights for the
        extrapolation method. If none are specified, defaults to 2.0

    extrap_num_pnts : int, optional
        The number of source points to use for the extrapolation methods
        that use more than one source point. If none are specified, defaults to 8

    ignore_degenerate : bool, optional
        If False (default), raise error if grids contain degenerated cells
        (i.e. triangles or lines, instead of quadrilaterals)

    Returns
    -------
    grid : ESMF.Grid object

    '''

    # use shorter, clearer names for options in ESMF.RegridMethod
    method_dict = {'bilinear': ESMF.RegridMethod.BILINEAR,
                   'conservative': ESMF.RegridMethod.CONSERVE,
                   'conservative_normed': ESMF.RegridMethod.CONSERVE,
                   'patch': ESMF.RegridMethod.PATCH,
                   'nearest_s2d': ESMF.RegridMethod.NEAREST_STOD,
                   'nearest_d2s': ESMF.RegridMethod.NEAREST_DTOS
                   }
    try:
        esmf_regrid_method = method_dict[method]
    except:
        raise ValueError('method should be chosen from '
                         '{}'.format(list(method_dict.keys())))

    # use shorter, clearer names for options in ESMF.ExtrapMethod
    extrap_dict = {'inverse_dist': ESMF.ExtrapMethod.NEAREST_IDAVG,
                   'nearest_s2d': ESMF.ExtrapMethod.NEAREST_STOD,
                   None: None
                   }
    try:
        esmf_extrap_method = extrap_dict[extrap]
    except:
        raise ValueError('method should be chosen from '
                         '{}'.format(list(extrap_dict.keys())))

    # until ESMPy updates ESMP_FieldRegridStoreFile, extrapolation is not possible
    # if files are written on disk
    if (extrap is not None) & (filename is not None):
        raise ValueError('extrap cannot be used aongside a filename.')

    # conservative regridding needs cell corner information
    if method in ['conservative', 'conservative_normed']:
        if not sourcegrid.has_corners:
            raise ValueError('source grid has no corner information. '
                             'cannot use conservative regridding.')
        if not destgrid.has_corners:
            raise ValueError('destination grid has no corner information. '
                             'cannot use conservative regridding.')

    # ESMF.Regrid requires Field (Grid+data) as input, not just Grid.
    # Extra dimensions are specified when constructing the Field objects,
    # not when constructing the Regrid object later on.
    sourcefield = ESMF.Field(sourcegrid, ndbounds=extra_dims)
    destfield = ESMF.Field(destgrid, ndbounds=extra_dims)

    # ESMF bug? when using locstream objects, options src_mask_values
    # and dst_mask_values produce runtime errors
    allow_masked_values = True
    if isinstance(sourcefield.grid, ESMF.api.locstream.LocStream):
        allow_masked_values = False
    if isinstance(destfield.grid, ESMF.api.locstream.LocStream):
        allow_masked_values = False

    # ESMPy will throw an incomprehensive error if the weight file
    # already exists. Better to catch it here!
    if filename is not None:
        assert not os.path.exists(filename), (
            'Weight file already exists! Please remove it or use a new name.')

    # re-normalize conservative regridding results
    # https://github.com/JiaweiZhuang/xESMF/issues/17
    if method == 'conservative_normed':
        norm_type = ESMF.NormType.FRACAREA
    else:
        norm_type = ESMF.NormType.DSTAREA

    # Calculate regridding weights.
    # Must set unmapped_action to IGNORE, otherwise the function will fail,
    # if the destination grid is larger than the source grid.
<<<<<<< HEAD
    regrid = ESMF.Regrid(sourcefield, destfield, filename=filename,
                         regrid_method=esmf_regrid_method,
                         extrap_method=esmf_extrap_method,
                         extrap_dist_exponent=extrap_exp,
                         extrap_num_src_pnts=extrap_num_pnts,
                         src_mask_values=[0], dst_mask_values=[0],
                         unmapped_action=ESMF.UnmappedAction.IGNORE,
                         ignore_degenerate=ignore_degenerate,
                         factors=filename is None)
=======
    kwargs=dict(filename=filename,
                regrid_method=esmf_regrid_method,
                unmapped_action=ESMF.UnmappedAction.IGNORE,
                ignore_degenerate=ignore_degenerate,
                norm_type=norm_type,
                factors=filename is None)
    if allow_masked_values:
        kwargs.update(dict(src_mask_values=[0], dst_mask_values=[0]))

    regrid = ESMF.Regrid(sourcefield, destfield, **kwargs)
>>>>>>> 10d0a8f1

    return regrid


def esmf_regrid_apply(regrid, indata):
    '''
    Apply existing regridding weights to the data field,
    using ESMPy's built-in functionality.

    xESMF use Scipy to apply weights instead of this.
    This is only for benchmarking Scipy's result and performance.

    Parameters
    ----------
    regrid : ESMF.Regrid object
        Contains the mapping from the source grid to the destination grid.

        Users should create them by esmf_regrid_build(),
        instead of ESMPy's original API.

    indata : numpy array of shape ``(Nlon, Nlat, N1, N2, ...)``
        Extra dimensions ``(N1, N2, ...)`` are specified in
        ``esmf_regrid_build()``.

        Recommend Fortran-ordering to match ESMPy internal.

    Returns
    -------
    outdata : numpy array of shape ``(Nlon_out, Nlat_out, N1, N2, ...)``

    '''

    # Passing C-ordered input data will be terribly slow,
    # since indata is often quite large and re-ordering memory is expensive.
    warn_f_contiguous(indata)

    # Get the pointers to source and destination fields.
    # Because the regrid object points to its underlying field&grid,
    # we can just pass regrid from ESMF_regrid_build() to ESMF_regrid_apply(),
    # without having to pass all the field&grid objects.
    sourcefield = regrid.srcfield
    destfield = regrid.dstfield

    # pass numpy array to the underlying Fortran array
    sourcefield.data[...] = indata

    # apply regridding weights
    destfield = regrid(sourcefield, destfield)

    return destfield.data


def esmf_regrid_finalize(regrid):
    '''
    Free the underlying Fortran array to avoid memory leak.

    After calling ``destroy()`` on regrid or its fields, we cannot use the
    regrid method anymore, but the input and output data still exist.

    Parameters
    ----------
    regrid : ESMF.Regrid object

    '''

    regrid.destroy()
    regrid.srcfield.destroy()
    regrid.dstfield.destroy()
    regrid.srcfield.grid.destroy()
    regrid.dstfield.grid.destroy()

    # double check
    assert regrid.finalized
    assert regrid.srcfield.finalized
    assert regrid.dstfield.finalized
    assert regrid.srcfield.grid.finalized
    assert regrid.dstfield.grid.finalized<|MERGE_RESOLUTION|>--- conflicted
+++ resolved
@@ -347,28 +347,19 @@
     # Calculate regridding weights.
     # Must set unmapped_action to IGNORE, otherwise the function will fail,
     # if the destination grid is larger than the source grid.
-<<<<<<< HEAD
-    regrid = ESMF.Regrid(sourcefield, destfield, filename=filename,
-                         regrid_method=esmf_regrid_method,
-                         extrap_method=esmf_extrap_method,
-                         extrap_dist_exponent=extrap_exp,
-                         extrap_num_src_pnts=extrap_num_pnts,
-                         src_mask_values=[0], dst_mask_values=[0],
-                         unmapped_action=ESMF.UnmappedAction.IGNORE,
-                         ignore_degenerate=ignore_degenerate,
-                         factors=filename is None)
-=======
     kwargs=dict(filename=filename,
                 regrid_method=esmf_regrid_method,
                 unmapped_action=ESMF.UnmappedAction.IGNORE,
                 ignore_degenerate=ignore_degenerate,
                 norm_type=norm_type,
+                extrap_method=esmf_extrap_method,
+                extrap_dist_exponent=extrap_exp,
+                extrap_num_src_pnts=extrap_num_pnts,
                 factors=filename is None)
     if allow_masked_values:
         kwargs.update(dict(src_mask_values=[0], dst_mask_values=[0]))
 
     regrid = ESMF.Regrid(sourcefield, destfield, **kwargs)
->>>>>>> 10d0a8f1
 
     return regrid
 
