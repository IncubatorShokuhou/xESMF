import os
import numpy as np
import xarray as xr
import xesmf as xe
from xesmf.frontend import as_2d_mesh

from numpy.testing import assert_equal, assert_almost_equal
import pytest

# same test data as test_backend.py, but here we can use xarray DataSet
ds_in = xe.util.grid_global(20, 12)
ds_out = xe.util.grid_global(15, 9)

horiz_shape_in = ds_in['lon'].shape
horiz_shape_out = ds_out['lon'].shape

ds_in['data'] = xe.data.wave_smooth(ds_in['lon'], ds_in['lat'])
ds_out['data_ref'] = xe.data.wave_smooth(ds_out['lon'], ds_out['lat'])

# 4D data to test broadcasting, increasing linearly with time and lev
ds_in.coords['time'] = np.arange(7) + 1
ds_in.coords['lev'] = np.arange(11) + 1
ds_in['data4D'] = ds_in['time'] * ds_in['lev'] * ds_in['data']
ds_out['data4D_ref'] = ds_in['time'] * ds_in['lev'] * ds_out['data_ref']

# use non-divisible chunk size to catch edge cases
ds_in_chunked = ds_in.chunk({'time': 3, 'lev': 2})

ds_locs = xr.Dataset()
ds_locs['lat'] = xr.DataArray(data=[-20, -10, 0, 10], dims=('locations',))
ds_locs['lon'] = xr.DataArray(data=[0, 5, 10, 15], dims=('locations',))


def test_as_2d_mesh():
    # 2D grid should not change
    lon2d = ds_in['lon'].values
    lat2d = ds_in['lat'].values
    assert_equal((lon2d, lat2d), as_2d_mesh(lon2d, lat2d))

    # 1D grid should become 2D
    lon1d = lon2d[0, :]
    lat1d = lat2d[:, 0]
    assert_equal((lon2d, lat2d), as_2d_mesh(lon1d, lat1d))

    # mix of 1D and 2D should fail
    with pytest.raises(ValueError):
        as_2d_mesh(lon1d, lat2d)


# 'patch' is too slow to test
methods_list = ['bilinear', 'conservative', 'nearest_s2d', 'nearest_d2s']


@pytest.mark.parametrize("locstream_in,locstream_out,method", [
                         (False, False, 'conservative'),
                         (False, False, 'bilinear'),
                         (False, True, 'bilinear'),
                         (False, False, 'nearest_s2d'),
                         (False, True, 'nearest_s2d'),
                         (True, False, 'nearest_s2d'),
                         (True, True, 'nearest_s2d'),
                         (False, False, 'nearest_d2s'),
                         (False, True, 'nearest_d2s'),
                         (True, False, 'nearest_d2s'),
                         (True, True, 'nearest_d2s')
                         ])
def test_build_regridder(method, locstream_in, locstream_out):
    din = ds_locs if locstream_in else ds_in
    dout = ds_locs if locstream_out else ds_out

    regridder = xe.Regridder(din, dout, method,
                             locstream_in=locstream_in,
                             locstream_out=locstream_out)

    # check screen output
    assert repr(regridder) == str(regridder)
    assert 'xESMF Regridder' in str(regridder)
    assert method in str(regridder)


def test_existing_weights():
    # the first run
    method = 'bilinear'
    regridder = xe.Regridder(ds_in, ds_out, method)
    fn = regridder.to_netcdf()

    # make sure we can reuse weights
    assert os.path.exists(fn)
    regridder_reuse = xe.Regridder(ds_in, ds_out, method,
                                   weights=fn)
    assert regridder_reuse.A.shape == regridder.A.shape

    # this should also work with reuse_weights=True
    regridder_reuse = xe.Regridder(ds_in, ds_out, method,
                                   reuse_weights=True, weights=fn)
    assert regridder_reuse.A.shape == regridder.A.shape

    # or can also overwrite it
    xe.Regridder(ds_in, ds_out, method)

    # check legacy args still work
    regridder = xe.Regridder(ds_in, ds_out, method, filename='wgts.nc')
    regridder_reuse = xe.Regridder(ds_in, ds_out, method,
                                   reuse_weights=True,
                                   filename='wgts.nc')
    assert regridder_reuse.A.shape == regridder.A.shape

    # check fails on non-existent file
    with pytest.raises(OSError):
        regridder_reuse = xe.Regridder(ds_in, ds_out, method,
                                       reuse_weights=True,
                                       filename='fakewgts.nc')

    # check fails if no weights are provided
    with pytest.raises(ValueError):
        regridder_reuse = xe.Regridder(ds_in, ds_out, method,
                                       reuse_weights=True)


def test_to_netcdf(tmp_path):
    from xesmf.backend import esmf_grid, esmf_regrid_build

    # Let the frontend write the weights to disk
    xfn = tmp_path / 'ESMF_weights.nc'
    method = 'bilinear'
    regridder = xe.Regridder(ds_in, ds_out, method)
    regridder.to_netcdf(filename=xfn)

    grid_in = esmf_grid(ds_in['lon'].values.T, ds_in['lat'].values.T)
    grid_out = esmf_grid(ds_out['lon'].values.T, ds_out['lat'].values.T)

    # Let the ESMPy backend write the weights to disk
    efn = tmp_path / 'weights.nc'
    regrid = esmf_regrid_build(grid_in, grid_out, method=method, filename=str(efn))

    x = xr.open_dataset(xfn)
    e = xr.open_dataset(efn)
    xr.testing.assert_identical(x, e)


def test_conservative_without_bounds():
    with pytest.raises(KeyError):
        xe.Regridder(ds_in.drop_vars('lon_b'), ds_out, 'conservative')


def test_build_regridder_from_dict():
    lon_in = ds_in['lon'].values
    lat_in = ds_in['lat'].values
    lon_out = ds_out['lon'].values
    lat_out = ds_out['lat'].values
    regridder = xe.Regridder({'lon': lon_in, 'lat': lat_in},
                             {'lon': lon_out, 'lat': lat_out},
                             'bilinear')


def test_regrid_periodic_wrong():
    # not using periodic option
    regridder = xe.Regridder(ds_in, ds_out, 'bilinear')

    dr_out = regridder(ds_in['data'])  # xarray DataArray

    # compare with analytical solution
    rel_err = (ds_out['data_ref'] - dr_out)/ds_out['data_ref']
    assert np.max(np.abs(rel_err)) == 1.0  # some data will be missing


def test_regrid_periodic_correct():
    regridder = xe.Regridder(ds_in, ds_out, 'bilinear', periodic=True)

    dr_out = regridder(ds_in['data'])

    # compare with analytical solution
    rel_err = (ds_out['data_ref'] - dr_out)/ds_out['data_ref']
    assert np.max(np.abs(rel_err)) < 0.065


def ds_2d_to_1d(ds):
    ds_temp = ds.reset_coords()
    ds_1d = xr.merge([ds_temp['lon'][0, :], ds_temp['lat'][:, 0]])
    ds_1d.coords['lon'] = ds_1d['lon']
    ds_1d.coords['lat'] = ds_1d['lat']
    return ds_1d


def test_regrid_with_1d_grid():
    ds_in_1d = ds_2d_to_1d(ds_in)
    ds_out_1d = ds_2d_to_1d(ds_out)

    regridder = xe.Regridder(ds_in_1d, ds_out_1d, 'bilinear', periodic=True)

    dr_out = regridder(ds_in['data'])

    # compare with analytical solution
    rel_err = (ds_out['data_ref'] - dr_out)/ds_out['data_ref']
    assert np.max(np.abs(rel_err)) < 0.065

    # metadata should be 1D
    assert_equal(dr_out['lon'].values, ds_out_1d['lon'].values)
    assert_equal(dr_out['lat'].values, ds_out_1d['lat'].values)


# TODO: consolidate (regrid method, input data types) combination
# using pytest fixtures and parameterization

def test_regrid_dataarray():
    # xarray.DataArray containing in-memory numpy array

    regridder = xe.Regridder(ds_in, ds_out, 'conservative')

    outdata = regridder(ds_in['data'].values)  # pure numpy array
    dr_out = regridder(ds_in['data'])  # xarray DataArray

    # DataArray and numpy array should lead to the same result
    assert_equal(outdata, dr_out.values)

    # compare with analytical solution
    rel_err = (ds_out['data_ref'] - dr_out)/ds_out['data_ref']
    assert np.max(np.abs(rel_err)) < 0.05

    # check metadata
    assert_equal(dr_out['lat'].values, ds_out['lat'].values)
    assert_equal(dr_out['lon'].values, ds_out['lon'].values)

    # test broadcasting
    dr_out_4D = regridder(ds_in['data4D'])

    # data over broadcasting dimensions should agree
    assert_almost_equal(ds_in['data4D'].values.mean(axis=(2, 3)),
                        dr_out_4D.values.mean(axis=(2, 3)),
                        decimal=10)

    # check metadata
    xr.testing.assert_identical(dr_out_4D['time'], ds_in['time'])
    xr.testing.assert_identical(dr_out_4D['lev'], ds_in['lev'])


def test_regrid_dataarray_to_locstream():
    # xarray.DataArray containing in-memory numpy array

    regridder = xe.Regridder(ds_in, ds_locs, 'bilinear', locstream_out=True)

    outdata = regridder(ds_in['data'].values)  # pure numpy array
    dr_out = regridder(ds_in['data'])  # xarray DataArray

    # DataArray and numpy array should lead to the same result
    assert_equal(outdata.squeeze(), dr_out.values)

    with pytest.raises(ValueError):
        regridder = xe.Regridder(ds_in, ds_locs, 'conservative', locstream_out=True)


def test_regrid_dataarray_from_locstream():
    # xarray.DataArray containing in-memory numpy array

    regridder = xe.Regridder(ds_locs, ds_in, 'nearest_s2d', locstream_in=True)

    outdata = regridder(ds_locs['lat'].values)  # pure numpy array
    dr_out = regridder(ds_locs['lat'])  # xarray DataArray

    # DataArray and numpy array should lead to the same result
    assert_equal(outdata, dr_out.values)

    with pytest.raises(ValueError):
        regridder = xe.Regridder(ds_locs, ds_in, 'bilinear', locstream_in=True)
    with pytest.raises(ValueError):
        regridder = xe.Regridder(ds_locs, ds_in, 'patch', locstream_in=True)
    with pytest.raises(ValueError):
        regridder = xe.Regridder(ds_locs, ds_in, 'conservative', locstream_in=True)


def test_regrid_dask():
    # chunked dask array (no xarray metadata)

    regridder = xe.Regridder(ds_in, ds_out, 'conservative')

    indata = ds_in_chunked['data4D'].data
    outdata = regridder(indata)

    # lazy dask arrays have incorrect shape attribute due to last chunk
    assert outdata.compute().shape == indata.shape[:-2] + horiz_shape_out
    assert outdata.chunksize == indata.chunksize[:-2] + horiz_shape_out

    outdata_ref = ds_out['data4D_ref'].values
    rel_err = (outdata.compute() - outdata_ref) / outdata_ref
    assert np.max(np.abs(rel_err)) < 0.05


def test_regrid_dask_to_locstream():
    # chunked dask array (no xarray metadata)

    regridder = xe.Regridder(ds_in, ds_locs, 'bilinear', locstream_out=True)

    indata = ds_in_chunked['data4D'].data
    outdata = regridder(indata)


def test_regrid_dask_from_locstream():
    # chunked dask array (no xarray metadata)

    regridder = xe.Regridder(ds_locs, ds_in, 'nearest_s2d', locstream_in=True)

    outdata = regridder(ds_locs['lat'].data)
<<<<<<< HEAD

    # clean-up
    regridder.clean_weight_file()
=======
>>>>>>> 8494718b


def test_regrid_dataarray_dask():
    # xarray.DataArray containing chunked dask array

    regridder = xe.Regridder(ds_in, ds_out, 'conservative')

    dr_in = ds_in_chunked['data4D']
    dr_out = regridder(dr_in)

    assert dr_out.data.shape == dr_in.data.shape[:-2] + horiz_shape_out
    assert dr_out.data.chunksize == dr_in.data.chunksize[:-2] + horiz_shape_out

    # data over broadcasting dimensions should agree
    assert_almost_equal(dr_in.values.mean(axis=(2, 3)),
                        dr_out.values.mean(axis=(2, 3)),
                        decimal=10)

    # check metadata
    xr.testing.assert_identical(dr_out['time'], dr_in['time'])
    xr.testing.assert_identical(dr_out['lev'], dr_in['lev'])
    assert_equal(dr_out['lat'].values, ds_out['lat'].values)
    assert_equal(dr_out['lon'].values, ds_out['lon'].values)


def test_regrid_dataarray_dask_to_locstream():
    # xarray.DataArray containing chunked dask array

    regridder = xe.Regridder(ds_in, ds_locs, 'bilinear', locstream_out=True)

    dr_in = ds_in_chunked['data4D']
    dr_out = regridder(dr_in)


def test_regrid_dataarray_dask_from_locstream():
    # xarray.DataArray containing chunked dask array

    regridder = xe.Regridder(ds_locs, ds_in, 'nearest_s2d', locstream_in=True)

    outdata = regridder(ds_locs['lat'])
<<<<<<< HEAD

    # clean-up
    regridder.clean_weight_file()
=======
>>>>>>> 8494718b


def test_regrid_dataset():
    # xarray.Dataset containing in-memory numpy array

    regridder = xe.Regridder(ds_in, ds_out, 'conservative')

    # `ds_out` already refers to output grid object
    # TODO: use more consistent variable namings across tests
    ds_result = regridder(ds_in)

    # output should contain all data variables
    assert set(ds_result.data_vars.keys()) == set(ds_in.data_vars.keys())

    # compare with analytical solution
    rel_err = (ds_out['data_ref'] - ds_result['data'])/ds_out['data_ref']
    assert np.max(np.abs(rel_err)) < 0.05

    # data over broadcasting dimensions should agree
    assert_almost_equal(ds_in['data4D'].values.mean(axis=(2, 3)),
                        ds_result['data4D'].values.mean(axis=(2, 3)),
                        decimal=10)

    # check metadata
    xr.testing.assert_identical(ds_result['time'], ds_in['time'])
    xr.testing.assert_identical(ds_result['lev'], ds_in['lev'])
    assert_equal(ds_result['lat'].values, ds_out['lat'].values)
    assert_equal(ds_result['lon'].values, ds_out['lon'].values)


def test_regrid_dataset_to_locstream():
    # xarray.Dataset containing in-memory numpy array

    regridder = xe.Regridder(ds_in, ds_locs, 'bilinear', locstream_out=True)
    ds_result = regridder(ds_in)


def test_build_regridder_with_masks():
    ds_in['mask'] = xr.DataArray(
        np.random.randint(2, size=ds_in['data'].shape),
        dims=('y', 'x'))
    print(ds_in)
    # 'patch' is too slow to test
    for method in ['bilinear', 'conservative', 'conservative_normed',
                   'nearest_s2d', 'nearest_d2s']:
        regridder = xe.Regridder(ds_in, ds_out, method)

        # check screen output
        assert repr(regridder) == str(regridder)
        assert 'xESMF Regridder' in str(regridder)
        assert method in str(regridder)

        regridder.clean_weight_file()


def test_regrid_dataset_from_locstream():
    # xarray.Dataset containing in-memory numpy array

    regridder = xe.Regridder(ds_locs, ds_in, 'nearest_s2d', locstream_in=True)
    outdata = regridder(ds_locs)


def test_ds_to_ESMFlocstream():
    import ESMF
    from xesmf.frontend import ds_to_ESMFlocstream

    locstream, shape = ds_to_ESMFlocstream(ds_locs)
    assert isinstance(locstream, ESMF.LocStream)
    assert shape == (1,4,)
    with pytest.raises(ValueError):
        locstream, shape = ds_to_ESMFlocstream(ds_in)
    ds_bogus = ds_in.copy()
    ds_bogus['lon'] = ds_locs['lon']
    with pytest.raises(ValueError):
        locstream, shape = ds_to_ESMFlocstream(ds_bogus)<|MERGE_RESOLUTION|>--- conflicted
+++ resolved
@@ -300,12 +300,6 @@
     regridder = xe.Regridder(ds_locs, ds_in, 'nearest_s2d', locstream_in=True)
 
     outdata = regridder(ds_locs['lat'].data)
-<<<<<<< HEAD
-
-    # clean-up
-    regridder.clean_weight_file()
-=======
->>>>>>> 8494718b
 
 
 def test_regrid_dataarray_dask():
@@ -346,12 +340,6 @@
     regridder = xe.Regridder(ds_locs, ds_in, 'nearest_s2d', locstream_in=True)
 
     outdata = regridder(ds_locs['lat'])
-<<<<<<< HEAD
-
-    # clean-up
-    regridder.clean_weight_file()
-=======
->>>>>>> 8494718b
 
 
 def test_regrid_dataset():
